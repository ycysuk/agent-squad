--- conflicted
+++ resolved
@@ -10,11 +10,7 @@
                        BEDROCK_MODEL_ID_CLAUDE_3_HAIKU,
                        TemplateVariables,
                        AgentProviderType)
-<<<<<<< HEAD
-from multi_agent_orchestrator.utils import conversation_to_dict, Logger, Tools, Tool
-=======
 from multi_agent_orchestrator.utils import conversation_to_dict, Logger, AgentTools
->>>>>>> 6a03376d
 from multi_agent_orchestrator.retrievers import Retriever
 
 
@@ -26,11 +22,7 @@
     inference_config: Optional[dict[str, Any]] = None
     guardrail_config: Optional[dict[str, str]] = None
     retriever: Optional[Retriever] = None
-<<<<<<< HEAD
-    tool_config: dict[str, Any] | Tools | None = None
-=======
-    tool_config: Optional[Union[dict[str, Any], AgentTools]] = None
->>>>>>> 6a03376d
+    tool_config: dict[str, Any] | AgentTools | None = None
     custom_system_prompt: Optional[dict[str, Any]] = None
     client: Optional[Any] = None
 
@@ -151,27 +143,22 @@
             command["guardrailConfig"] = self.guardrail_config
 
         if self.tool_config:
-<<<<<<< HEAD
             command["toolConfig"] = self._prepare_tool_config()
-
+            
         return command
 
     def _prepare_tool_config(self) -> dict:
         """Prepare tool configuration based on the tool type."""
 
-        if isinstance(self.tool_config["tool"], Tools):
+        if isinstance(self.tool_config["tool"], AgentTools):
             return {'tools': self.tool_config["tool"].to_bedrock_format()}
 
         if isinstance(self.tool_config["tool"], list):
             return {
                 'tools': [
-                    tool.to_bedrock_format() if isinstance(tool, Tool) else tool
+                    tool.to_bedrock_format() if isinstance(tool, AgentTool) else tool
                     for tool in self.tool_config['tool']
                 ]
-=======
-            converse_cmd["toolConfig"] = {
-                'tools': self.tool_config["tool"] if not isinstance(self.tool_config["tool"], AgentTools) else self.tool_config["tool"].to_bedrock_format()
->>>>>>> 6a03376d
             }
 
         raise RuntimeError("Invalid tool config")
@@ -229,21 +216,11 @@
                         final_response = chunk.final_message
                     yield chunk
 
-<<<<<<< HEAD
                 conversation.append(final_response)
 
                 if any('toolUse' in content for content in final_response.content):
                     tool_response = await self._process_tool_block(final_response, conversation)
-=======
-                if any('toolUse' in content for content in bedrock_response.content):
-                    if 'useToolHandler' in self.tool_config:
-                        # user is handling the tool blocks itself
-                        tool_response = await self.tool_config['useToolHandler'](bedrock_response, conversation)
-                    else:
-                        tools:AgentTools = self.tool_config["tool"]
-                        # no handler has been provided, we can use the default implementation
-                        tool_response = await tools.tool_handler(AgentProviderType.BEDROCK.value, bedrock_response, conversation)
->>>>>>> 6a03376d
+        
                     conversation.append(tool_response)
                     command['messages'] = conversation_to_dict(conversation)
                 else:
@@ -290,11 +267,11 @@
             # tool process logic is handled elsewhere
             tool_response = await self.tool_config['useToolHandler'](llm_response, conversation)
         else:
-            # tool process logic is handled in Tools class
-            if isinstance(self.tool_config['tool'], Tools):
+            # tool process logic is handled in AgentTools class
+            if isinstance(self.tool_config['tool'], AgentTools):
                 tool_response = await self.tool_config['tool'].tool_handler(AgentProviderType.BEDROCK.value, llm_response, conversation)
             else:
-                raise ValueError("You must use Tools class when not providing a custom tool handler")
+                raise ValueError("You must use AgentTools class when not providing a custom tool handler")
         return tool_response
 
     async def handle_single_response(self, converse_input: dict[str, Any]) -> ConversationMessage:
