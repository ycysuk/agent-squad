import os
from typing import List, Optional, Dict, Any
import boto3
from botocore.exceptions import BotoCoreError, ClientError
from multi_agent_orchestrator.utils.helpers import is_tool_input
from multi_agent_orchestrator.utils import Logger
from multi_agent_orchestrator.types import ConversationMessage, ParticipantRole, BEDROCK_MODEL_ID_CLAUDE_3_5_SONNET
<<<<<<< HEAD
from multi_agent_orchestrator.classifiers import Classifier, ClassifierResult, ClassifierCallbacks

=======
from multi_agent_orchestrator.classifiers import Classifier, ClassifierResult
from multi_agent_orchestrator.shared import user_agent
>>>>>>> da3eb466

class BedrockClassifierOptions:
    def __init__(
        self,
        model_id: Optional[str] = None,
        region: Optional[str] = None,
        inference_config: Optional[Dict] = None,
        client: Optional[Any] = None,
        callbacks: Optional[ClassifierCallbacks] = None
    ):
        self.model_id = model_id
        self.region = region
        self.inference_config = inference_config if inference_config is not None else {}
        self.client = client
        self.callbacks = callbacks or ClassifierCallbacks()


class BedrockClassifier(Classifier):
    def __init__(self, options: BedrockClassifierOptions):
        super().__init__()
        self.region = options.region or os.environ.get('AWS_REGION')
        if options.client:
            self.client = options.client
        else:
<<<<<<< HEAD
            self.client = boto3.client('bedrock-runtime', region_name=self.region)
        self.callbacks = options.callbacks
=======
            self.client = boto3.client('bedrock-runtime',region_name=self.region)

        user_agent.register_feature_to_client(self.client, feature="bedrock-classifier")

>>>>>>> da3eb466
        self.model_id = options.model_id or BEDROCK_MODEL_ID_CLAUDE_3_5_SONNET
        self.system_prompt: str
        self.inference_config = {
            'maxTokens': options.inference_config.get('maxTokens', 1000),
            'temperature':  options.inference_config.get('temperature', 0.0),
            'topP': options.inference_config.get('top_p', 0.9),
            'stopSequences': options.inference_config.get('stop_sequences', [])
        }
        self.tools = [
            {
                "toolSpec": {
                    "name": "analyzePrompt",
                    "description": "Analyze the user input and provide structured output",
                    "inputSchema": {
                        "json": {
                            "type": "object",
                            "properties": {
                                "userinput": {
                                    "type": "string",
                                    "description": "The original user input",
                                },
                                "selected_agent": {
                                    "type": "string",
                                    "description": "The name of the selected agent",
                                },
                                "confidence": {
                                    "type": "number",
                                    "description": "Confidence level between 0 and 1",
                                },
                            },
                            "required": ["userinput", "selected_agent", "confidence"],
                        },
                    },
                },
            },
        ]


    async def process_request(self,
                              input_text: str,
                              chat_history: List[ConversationMessage]) -> ClassifierResult:
        user_message = ConversationMessage(
            role=ParticipantRole.USER.value,
            content=[{"text": input_text}]
        )

        toolConfig = {
            "tools": self.tools,
        }

        # ToolChoice is only supported by Anthropic Claude 3 models and by Mistral AI Mistral Large.
        # https://docs.aws.amazon.com/bedrock/latest/APIReference/API_runtime_ToolChoice.html
        if "anthropic" in self.model_id or 'mistral-large' in self.model_id:
            toolConfig['toolChoice'] = {
                "tool": {
                    "name": "analyzePrompt",
                },
            }

        converse_cmd = {
            "modelId": self.model_id,
            "messages": [user_message.__dict__],
            "system": [{"text": self.system_prompt}],
            "toolConfig": toolConfig,
            "inferenceConfig": {
                "maxTokens": self.inference_config['maxTokens'],
                "temperature": self.inference_config['temperature'],
                "topP": self.inference_config['topP'],
                "stopSequences": self.inference_config['stopSequences'],
            },
        }

        try:
            await self.callbacks.on_classifier_start('BedrockClassifier', input_text, **converse_cmd)
            response = self.client.converse(**converse_cmd)

            if not response.get('output'):
                raise ValueError("No output received from Bedrock model")

            if response['output'].get('message', {}).get('content'):
                response_content_blocks = response['output']['message']['content']

                for content_block in response_content_blocks:
                    if 'toolUse' in content_block:
                        tool_use = content_block['toolUse']
                        if not tool_use:
                            raise ValueError("No tool use found in the response")

                        if not is_tool_input(tool_use['input']):
                            raise ValueError("Tool input does not match expected structure")

                        intent_classifier_result: ClassifierResult = ClassifierResult(
                            selected_agent=self.get_agent_by_id(tool_use['input']['selected_agent']),
                            confidence=float(tool_use['input']['confidence'])
                        )
                        kwargs = {
                            "usage": response.get('usage'),
                        }
                        await self.callbacks.on_classifier_stop('BedrockClassifier', intent_classifier_result, **kwargs)
                        return intent_classifier_result

            raise ValueError("No valid tool use found in the response")

        except (BotoCoreError, ClientError) as error:
            Logger.error(f"Error processing request:{str(error)}")
            raise error<|MERGE_RESOLUTION|>--- conflicted
+++ resolved
@@ -5,13 +5,8 @@
 from multi_agent_orchestrator.utils.helpers import is_tool_input
 from multi_agent_orchestrator.utils import Logger
 from multi_agent_orchestrator.types import ConversationMessage, ParticipantRole, BEDROCK_MODEL_ID_CLAUDE_3_5_SONNET
-<<<<<<< HEAD
 from multi_agent_orchestrator.classifiers import Classifier, ClassifierResult, ClassifierCallbacks
-
-=======
-from multi_agent_orchestrator.classifiers import Classifier, ClassifierResult
 from multi_agent_orchestrator.shared import user_agent
->>>>>>> da3eb466
 
 class BedrockClassifierOptions:
     def __init__(
@@ -36,15 +31,11 @@
         if options.client:
             self.client = options.client
         else:
-<<<<<<< HEAD
             self.client = boto3.client('bedrock-runtime', region_name=self.region)
+            
         self.callbacks = options.callbacks
-=======
-            self.client = boto3.client('bedrock-runtime',region_name=self.region)
-
         user_agent.register_feature_to_client(self.client, feature="bedrock-classifier")
 
->>>>>>> da3eb466
         self.model_id = options.model_id or BEDROCK_MODEL_ID_CLAUDE_3_5_SONNET
         self.system_prompt: str
         self.inference_config = {
