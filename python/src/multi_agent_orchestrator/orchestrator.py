from typing import Any, AsyncIterable
from dataclasses import dataclass, fields, asdict, replace
import time
from multi_agent_orchestrator.utils.logger import Logger
from multi_agent_orchestrator.types import (ConversationMessage,
                                            ParticipantRole,
                                            OrchestratorConfig,
                                            TimestampedMessage)
from multi_agent_orchestrator.classifiers import Classifier,ClassifierResult
from multi_agent_orchestrator.agents import (Agent,
                                             AgentStreamResponse,
                                             AgentResponse,
                                             AgentProcessingResult)
from multi_agent_orchestrator.storage import ChatStorage
from multi_agent_orchestrator.storage import InMemoryChatStorage
try:
    from multi_agent_orchestrator.classifiers import BedrockClassifier, BedrockClassifierOptions
    _BEDROCK_AVAILABLE = True
except ImportError:
    _BEDROCK_AVAILABLE = False

@dataclass
class MultiAgentOrchestrator:
    def __init__(self,
                 options: OrchestratorConfig | None = None,
                 storage: ChatStorage | None = None,
                 classifier: Classifier  | None = None,
                 logger: Logger | None = None,
                 default_agent: Agent | None = None):

        DEFAULT_CONFIG=OrchestratorConfig()

        if options is None:
            options = {}
        if isinstance(options, dict):
            # Filter out keys that are not part of OrchestratorConfig fields
            valid_keys = {f.name for f in fields(OrchestratorConfig)}
            options = {k: v for k, v in options.items() if k in valid_keys}
            options = OrchestratorConfig(**options)
        elif not isinstance(options, OrchestratorConfig):
            raise ValueError("options must be a dictionary or an OrchestratorConfig instance")


        self.config = replace(DEFAULT_CONFIG, **asdict(options))
        self.storage = storage


        self.logger = Logger(self.config, logger)
        self.agents: dict[str, Agent] = {}
        self.storage = storage or InMemoryChatStorage()

        if classifier:
            self.classifier = classifier
        elif _BEDROCK_AVAILABLE:
            self.classifier = BedrockClassifier(options=BedrockClassifierOptions())
        else:
            raise ValueError("No classifier provided and BedrockClassifier is not available. Please provide a classifier.")

        self.execution_times: dict[str, float] = {}
        self.default_agent: Agent = default_agent


    def add_agent(self, agent: Agent):
        if agent.id in self.agents:
            raise ValueError(f"An agent with ID '{agent.id}' already exists.")
        self.agents[agent.id] = agent
        self.classifier.set_agents(self.agents)

    def get_default_agent(self) -> Agent:
        return self.default_agent

    def set_default_agent(self, agent: Agent):
        self.default_agent = agent

<<<<<<< HEAD
    def set_classifier(self, intent_classifier: Classifier):
        self.classifier = intent_classifier
        self.classifier.set_agents(self.agents)

    def get_all_agents(self) -> dict[str, dict[str, str]]:
=======
    def get_all_agents(self) -> Dict[str, Dict[str, str]]:
>>>>>>> 4902426d
        return {key: {
            "name": agent.name,
            "description": agent.description
        } for key, agent in self.agents.items()}

    async def dispatch_to_agent(self, params: dict[str, Any]
                                ) -> ConversationMessage | AsyncIterable[Any]:
        user_input = params['user_input']
        user_id = params['user_id']
        session_id = params['session_id']
        classifier_result:ClassifierResult = params['classifier_result']
        additional_params = params.get('additional_params', {})

        if not classifier_result.selected_agent:
            return "I'm sorry, but I need more information to understand your request. \
                Could you please be more specific?"

        selected_agent = classifier_result.selected_agent
        agent_chat_history = await self.storage.fetch_chat(user_id, session_id, selected_agent.id)

        self.logger.print_chat_history(agent_chat_history, selected_agent.id)

        response = await self.measure_execution_time(
            f"Agent {selected_agent.name} | Processing request",
            lambda: selected_agent.process_request(user_input,
                                                   user_id,
                                                   session_id,
                                                   agent_chat_history,
                                                   additional_params)
        )

        return response

    async def classify_request(self,
                             user_input: str,
                             user_id: str,
                             session_id: str) -> ClassifierResult:
        """Classify user request with conversation history."""
        try:
            chat_history = await self.storage.fetch_all_chats(user_id, session_id) or []
            classifier_result = await self.measure_execution_time(
                "Classifying user intent",
                lambda: self.classifier.classify(user_input, chat_history)
            )

            if self.config.LOG_CLASSIFIER_OUTPUT:
                self.print_intent(user_input, classifier_result)

            if not classifier_result.selected_agent:
                if self.config.USE_DEFAULT_AGENT_IF_NONE_IDENTIFIED and self.default_agent:
                    classifier_result = self.get_fallback_result()
                    self.logger.info("Using default agent as no agent was selected")

            return classifier_result

        except Exception as error:
            self.logger.error(f"Error during intent classification: {str(error)}")
            raise error

    async def agent_process_request(self,
                               user_input: str,
                               user_id: str,
                               session_id: str,
                               classifier_result: ClassifierResult,
                               additional_params: dict[str, str] = {},
                               stream_response: bool | None = False # wether to stream back the response from the agent
    ) -> AgentResponse:
        """Process agent response and handle chat storage."""
        try:
            agent_response = await self.dispatch_to_agent({
                "user_input": user_input,
                "user_id": user_id,
                "session_id": session_id,
                "classifier_result": classifier_result,
                "additional_params": additional_params
            })

            metadata = self.create_metadata(classifier_result,
                                        user_input,
                                        user_id,
                                        session_id,
                                        additional_params)

            await self.save_message(
                ConversationMessage(
                    role=ParticipantRole.USER.value,
                    content=[{'text': user_input}]
                ),
                user_id,
                session_id,
                classifier_result.selected_agent
            )

            final_response = None
            if classifier_result.selected_agent.is_streaming_enabled():
                if stream_response:
                    if isinstance(agent_response, AsyncIterable):
                        # Create an async generator function to handle the streaming
                        async def process_stream():
                            full_message = None
                            async for chunk in agent_response:
                                if isinstance(chunk, AgentStreamResponse):
                                    if chunk.final_message:
                                        full_message = chunk.final_message
                                    yield chunk
                                else:
                                    Logger.error("Invalid response type from agent. Expected AgentStreamResponse")
                                    pass

                            if full_message:
                                await self.save_message(full_message,
                                                    user_id,
                                                    session_id,
                                                    classifier_result.selected_agent)


                        final_response = process_stream()
                else:
                    async def process_stream() -> ConversationMessage:
                        full_message = None
                        async for chunk in agent_response:
                            if isinstance(chunk, AgentStreamResponse):
                                if chunk.final_message:
                                    full_message = chunk.final_message
                            else:
                                Logger.error("Invalid response type from agent. Expected AgentStreamResponse")
                                pass

                        if full_message:
                            await self.save_message(full_message,
                                            user_id,
                                            session_id,
                                            classifier_result.selected_agent)
                        return full_message
                    final_response = await process_stream()


            else:  # Non-streaming response
                final_response = agent_response
                await self.save_message(final_response,
                                        user_id,
                                        session_id,
                                        classifier_result.selected_agent)

            return AgentResponse(
                metadata=metadata,
                output=final_response,
                streaming=classifier_result.selected_agent.is_streaming_enabled()
            )

        except Exception as error:
            self.logger.error(f"Error during agent processing: {str(error)}")
            raise error

    async def route_request(self,
                       user_input: str,
                       user_id: str,
                       session_id: str,
                       additional_params: dict[str, str] = {},
                       stream_response: bool | None = False) -> AgentResponse:
        """Route user request to appropriate agent."""
        self.execution_times.clear()

        try:
            classifier_result = await self.classify_request(user_input, user_id, session_id)

            if not classifier_result.selected_agent:
                return AgentResponse(
                    metadata=self.create_metadata(classifier_result, user_input, user_id, session_id, additional_params),
                    output=ConversationMessage(
                        role=ParticipantRole.ASSISTANT.value,
                        content=[{'text': self.config.NO_SELECTED_AGENT_MESSAGE}]
                    ),
                    streaming=False
                )

            return await self.agent_process_request(
                user_input,
                user_id,
                session_id,
                classifier_result,
                additional_params,
                stream_response
            )

        except Exception as error:
            return AgentResponse(
                metadata=self.create_metadata(None, user_input, user_id, session_id, additional_params),
                output=self.config.GENERAL_ROUTING_ERROR_MSG_MESSAGE or str(error),
                streaming=False
            )

        finally:
            self.logger.print_execution_times(self.execution_times)


    def print_intent(self, user_input: str, intent_classifier_result: ClassifierResult) -> None:
        """Print the classified intent."""
        self.logger.log_header('Classified Intent')
        self.logger.info(f"> Text: {user_input}")
        selected_agent_string = intent_classifier_result.selected_agent.name \
                                                if intent_classifier_result.selected_agent \
                                                    else 'No agent selected'
        self.logger.info(f"> Selected Agent: {selected_agent_string}")
        self.logger.info(f"> Confidence: {intent_classifier_result.confidence:.2f}")
        self.logger.info('')

    async def measure_execution_time(self, timer_name: str, fn):
        if not self.config.LOG_EXECUTION_TIMES:
            return await fn()

        start_time = time.time()
        self.execution_times[timer_name] = start_time

        try:
            result = await fn()
            end_time = time.time()
            duration = end_time - start_time
            self.execution_times[timer_name] = duration
            return result
        except Exception as error:
            end_time = time.time()
            duration = end_time - start_time
            self.execution_times[timer_name] = duration
            raise error

    def create_metadata(self,
                        intent_classifier_result: ClassifierResult | None,
                        user_input: str,
                        user_id: str,
                        session_id: str,
                        additional_params: dict[str, str]) -> AgentProcessingResult:
        base_metadata = AgentProcessingResult(
            user_input=user_input,
            agent_id="no_agent_selected",
            agent_name="No Agent",
            user_id=user_id,
            session_id=session_id,
            additional_params=additional_params
        )

        if not intent_classifier_result or not intent_classifier_result.selected_agent:
            base_metadata.additional_params['error_type'] = 'classification_failed'
        else:
            base_metadata.agent_id = intent_classifier_result.selected_agent.id
            base_metadata.agent_name = intent_classifier_result.selected_agent.name

        return base_metadata

    def get_fallback_result(self) -> ClassifierResult:
        return ClassifierResult(selected_agent=self.get_default_agent(), confidence=0)

    async def save_message(self,
                           message: ConversationMessage,
                           user_id: str, session_id: str,
                           agent: Agent):
        if agent and agent.save_chat:
            return await self.storage.save_chat_message(user_id,
                                                        session_id,
                                                        agent.id,
                                                        message,
                                                        self.config.MAX_MESSAGE_PAIRS_PER_AGENT)
    async def save_messages(self,
                           messages: list[ConversationMessage] | list[TimestampedMessage],
                           user_id: str, session_id: str,
                           agent: Agent):
        if agent and agent.save_chat:
            for message in messages:
                # TODO: change this to self.storage.save_chat_messages() when SupervisorAgent is merged
                await self.storage.save_chat_message(user_id,
                                                        session_id,
                                                        agent.id,
                                                        message,
                                                        self.config.MAX_MESSAGE_PAIRS_PER_AGENT)<|MERGE_RESOLUTION|>--- conflicted
+++ resolved
@@ -72,15 +72,7 @@
     def set_default_agent(self, agent: Agent):
         self.default_agent = agent
 
-<<<<<<< HEAD
-    def set_classifier(self, intent_classifier: Classifier):
-        self.classifier = intent_classifier
-        self.classifier.set_agents(self.agents)
-
     def get_all_agents(self) -> dict[str, dict[str, str]]:
-=======
-    def get_all_agents(self) -> Dict[str, Dict[str, str]]:
->>>>>>> 4902426d
         return {key: {
             "name": agent.name,
             "description": agent.description
