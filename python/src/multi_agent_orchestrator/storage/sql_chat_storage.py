import time
import json
from libsql_client import create_client
from multi_agent_orchestrator.storage import ChatStorage
from multi_agent_orchestrator.types import ConversationMessage, ParticipantRole, TimestampedMessage
from multi_agent_orchestrator.utils import Logger

class SqlChatStorage(ChatStorage):
    """SQL-based chat storage implementation supporting both local SQLite and remote Turso databases."""

    def __init__(
        self,
        url: str,
        auth_token: str | None = None
    ):
        """Initialize SQL storage.

        Args:
            url: Database URL (e.g., 'file:local.db' or 'libsql://your-db-url.com')
            auth_token: Authentication token for remote databases (optional)
        """
        super().__init__()
        self.client = create_client(
            url=url,
            auth_token=auth_token
        )

    async def initialize(self) -> None:
        """Initialize the database asynchronously. Must be called after creating the instance."""
        await self._initialize_database()

    async def _initialize_database(self) -> None:
        """Create necessary tables and indexes if they don't exist."""
        try:
            # Create conversations table
            await self.client.execute("""
                CREATE TABLE IF NOT EXISTS conversations (
                    user_id TEXT NOT NULL,
                    session_id TEXT NOT NULL,
                    agent_id TEXT NOT NULL,
                    message_index INTEGER NOT NULL,
                    role TEXT NOT NULL,
                    content TEXT NOT NULL,
                    timestamp INTEGER NOT NULL,
                    PRIMARY KEY (user_id, session_id, agent_id, message_index)
                )
            """)

            # Create index for faster queries
<<<<<<< HEAD
            self.client.execute("""
                CREATE INDEX IF NOT EXISTS idx_conversations_lookup
=======
            await self.client.execute("""
                CREATE INDEX IF NOT EXISTS idx_conversations_lookup 
>>>>>>> 4902426d
                ON conversations(user_id, session_id, agent_id)
            """)
        except Exception as error:
            Logger.error(f"Error initializing database: {str(error)}")
            raise error

    async def save_chat_message(
        self,
        user_id: str,
        session_id: str,
        agent_id: str,
<<<<<<< HEAD
        new_message: ConversationMessage,
        max_history_size: int | None = None
    ) -> list[ConversationMessage]:
=======
        new_message: Union[ConversationMessage, TimestampedMessage],
        max_history_size: Optional[int] = None
    ) -> List[ConversationMessage]:
>>>>>>> 4902426d
        """Save a new chat message."""
        try:
            # Fetch existing conversation
            existing_conversation = await self.fetch_chat(user_id, session_id, agent_id)

            if self.is_same_role_as_last_message(existing_conversation, new_message):
                Logger.debug(f"> Consecutive {new_message.role} message detected for agent {agent_id}. Not saving.")
                return existing_conversation

            # Convert to TimestampedMessage if needed
            if isinstance(new_message, ConversationMessage):
                new_message = TimestampedMessage(
                    role=new_message.role,
                    content=new_message.content
                )

            # Get next message index
            result = await self.client.execute("""
                SELECT COALESCE(MAX(message_index) + 1, 0) as next_index
                FROM conversations
                WHERE user_id = ? AND session_id = ? AND agent_id = ?
            """, [user_id, session_id, agent_id])
<<<<<<< HEAD

            next_index = result.rows[0]['next_index']
            timestamp = int(time.time() * 1000)
=======
            
            next_index = result[0]['next_index']
>>>>>>> 4902426d
            content = json.dumps(new_message.content)

            # Insert new message
            await self.client.execute("""
                INSERT INTO conversations (
                    user_id, session_id, agent_id, message_index,
                    role, content, timestamp
                ) VALUES (?, ?, ?, ?, ?, ?, ?)
            """, [
                user_id, session_id, agent_id, next_index,
                new_message.role, content, new_message.timestamp or int(time.time() * 1000)
            ])

            # Clean up old messages if max_history_size is set
            if max_history_size is not None:
                await self.client.execute("""
                    DELETE FROM conversations
                    WHERE user_id = ?
                        AND session_id = ?
                        AND agent_id = ?
                        AND message_index <= (
                            SELECT MAX(message_index) - ?
                            FROM conversations
                            WHERE user_id = ?
                                AND session_id = ?
                                AND agent_id = ?
                        )
                """, [
                    user_id, session_id, agent_id,
                    max_history_size,
                    user_id, session_id, agent_id
                ])

            # Return updated conversation
            return await self.fetch_chat(user_id, session_id, agent_id)

        except Exception as error:
            Logger.error(f"Error saving message: {str(error)}")
            raise error

    def _validate_message_content(self, content: Optional[List[Dict[str, str]]]) -> None:
        """Validate message content before serialization."""
        if content is None:
            raise ValueError("Message content cannot be None")
        if not isinstance(content, list):
            raise ValueError("Message content must be a list")
        if not all(isinstance(item, dict) for item in content):
            raise ValueError("Message content must be a list of dictionaries")

    async def save_chat_messages(
        self,
        user_id: str,
        session_id: str,
        agent_id: str,
        new_messages: Union[List[ConversationMessage], List[TimestampedMessage]],
        max_history_size: Optional[int] = None
    ) -> List[ConversationMessage]:
        """Save multiple chat messages in a single transaction."""
        try:
            if not new_messages:
                return await self.fetch_chat(user_id, session_id, agent_id)

            # Convert messages to TimestampedMessage if needed
            timestamped_messages = []
            base_timestamp = int(time.time() * 1000)
            
            for i, message in enumerate(new_messages):
                if isinstance(message, ConversationMessage):
                    timestamped_messages.append(TimestampedMessage(
                        role=message.role,
                        content=message.content,
                        timestamp=base_timestamp + i
                    ))
                else:
                    timestamped_messages.append(message)

            # Get next message index
            result = await self.client.execute("""
                SELECT COALESCE(MAX(message_index) + 1, 0) as next_index
                FROM conversations
                WHERE user_id = ? AND session_id = ? AND agent_id = ?
            """, [user_id, session_id, agent_id])
            
            next_index = result[0]['next_index']

            # Validate and prepare all messages first to catch any errors
            message_params = []
            for i, message in enumerate(timestamped_messages):
                self._validate_message_content(message.content)
                content = json.dumps(message.content)
                message_params.append([
                    user_id, session_id, agent_id, next_index + i,
                    message.role, content, message.timestamp or (base_timestamp + i)
                ])

            # Insert messages one by one
            for params in message_params:
                await self.client.execute("""
                    INSERT INTO conversations (
                        user_id, session_id, agent_id, message_index,
                        role, content, timestamp
                    ) VALUES (?, ?, ?, ?, ?, ?, ?)
                """, params)

            # Clean up old messages if max_history_size is set
            if max_history_size is not None:
                await self.client.execute("""
                    DELETE FROM conversations
                    WHERE user_id = ?
                        AND session_id = ?
                        AND agent_id = ?
                        AND message_index <= (
                            SELECT MAX(message_index) - ?
                            FROM conversations
                            WHERE user_id = ?
                                AND session_id = ?
                                AND agent_id = ?
                        )
                """, [
                    user_id, session_id, agent_id,
                    max_history_size,
                    user_id, session_id, agent_id
                ])

            # Return updated conversation
            return await self.fetch_chat(user_id, session_id, agent_id)

        except Exception as error:
            Logger.error(f"Error saving messages: {str(error)}")
            raise error

    async def fetch_chat(
        self,
        user_id: str,
        session_id: str,
        agent_id: str,
        max_history_size: int | None = None
    ) -> list[ConversationMessage]:
        """Fetch chat messages."""
        try:
            query = """
                SELECT role, content, timestamp
                FROM conversations
                WHERE user_id = ? AND session_id = ? AND agent_id = ?
                ORDER BY message_index {}
            """.format('DESC' if max_history_size else 'ASC')

            params = [user_id, session_id, agent_id]
            
            result = await self.client.execute(query, params)
            messages = list(result)  # Convert ResultSet to list

            if max_history_size:
                messages = messages[:max_history_size]
                messages.reverse()

            return [
                ConversationMessage(
                    role=msg['role'],
                    content=json.loads(msg['content'])
                ) for msg in messages
            ]
        except Exception as error:
            Logger.error(f"Error fetching chat: {str(error)}")
            raise error

    async def fetch_all_chats(
        self,
        user_id: str,
        session_id: str
    ) -> list[ConversationMessage]:
        """Fetch all chat messages for a user and session."""
        try:
            result = await self.client.execute("""
                SELECT role, content, timestamp, agent_id
                FROM conversations
                WHERE user_id = ? AND session_id = ?
                ORDER BY timestamp ASC
            """, [user_id, session_id])

            return [
                ConversationMessage(
                    role=msg['role'],
                    content=self._format_content(
                        msg['role'],
                        json.loads(msg['content']),
                        msg['agent_id']
                    )
                ) for msg in result
            ]
        except Exception as error:
            Logger.error(f"Error fetching all chats: {str(error)}")
            raise error

    def _format_content(
        self,
        role: str,
        content: list | str,
        agent_id: str
    ) -> list[dict[str, str]]:
        """Format message content with agent ID for assistant messages."""
        if role == ParticipantRole.ASSISTANT.value:
            text = content[0]['text'] if isinstance(content, list) else content
            return [{'text': f"[{agent_id}] {text}"}]
        return content if isinstance(content, list) else [{'text': content}]

    async def close(self) -> None:
        """Close the database connection."""
        try:
            await self.client.close()
        except Exception as error:
            Logger.error(f"Error closing database connection: {str(error)}")
            raise error<|MERGE_RESOLUTION|>--- conflicted
+++ resolved
@@ -47,13 +47,8 @@
             """)
 
             # Create index for faster queries
-<<<<<<< HEAD
-            self.client.execute("""
-                CREATE INDEX IF NOT EXISTS idx_conversations_lookup
-=======
             await self.client.execute("""
                 CREATE INDEX IF NOT EXISTS idx_conversations_lookup 
->>>>>>> 4902426d
                 ON conversations(user_id, session_id, agent_id)
             """)
         except Exception as error:
@@ -65,15 +60,9 @@
         user_id: str,
         session_id: str,
         agent_id: str,
-<<<<<<< HEAD
-        new_message: ConversationMessage,
-        max_history_size: int | None = None
-    ) -> list[ConversationMessage]:
-=======
         new_message: Union[ConversationMessage, TimestampedMessage],
         max_history_size: Optional[int] = None
     ) -> List[ConversationMessage]:
->>>>>>> 4902426d
         """Save a new chat message."""
         try:
             # Fetch existing conversation
@@ -96,14 +85,7 @@
                 FROM conversations
                 WHERE user_id = ? AND session_id = ? AND agent_id = ?
             """, [user_id, session_id, agent_id])
-<<<<<<< HEAD
-
-            next_index = result.rows[0]['next_index']
-            timestamp = int(time.time() * 1000)
-=======
-            
             next_index = result[0]['next_index']
->>>>>>> 4902426d
             content = json.dumps(new_message.content)
 
             # Insert new message
