--- conflicted
+++ resolved
@@ -3,13 +3,8 @@
 description: Documentation for the AgentTools system in the Multi-Agent Orchestrator
 ---
 
-<<<<<<< HEAD
 The AgentTools system in the Multi-Agent Orchestrator provides a flexible framework for defining, building, and managing tools that agents can use.
 It consists of three main classes: `AgentTool` and `AgentTools`, which work together to enable tool-based interactions in the orchestrator.
-=======
-The Tools system in the Multi-Agent Orchestrator provides a flexible framework for defining, building, and managing tools that agents can use.
-It consists of three main classes: `Tool`, and `Tools`, which work together to enable tool-based interactions in the orchestrator.
->>>>>>> f3929b02
 
 ## Key Features
 
